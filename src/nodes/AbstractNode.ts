import { DataModel } from "../model/DataModel"
import { Path } from "../model/Path"
import { TreeView } from "../view/TreeView"

export interface INode<T> {
  setParent: (parent: INode<any>) => void
  default: IDefault<T>
  transform: (path: Path, value: T) => any
  enabled: (path: Path, model: DataModel) => boolean
  render: (path: Path, value: T, view: TreeView, options?: RenderOptions) => string
  renderRaw: (path: Path, value: T, view: TreeView, options?: RenderOptions) => string
}

export interface StateNode<T> extends INode<T> {
  getState: (el: Element) => T
}

export type RenderOptions = {
  hideLabel?: boolean
  syncModel?: boolean
}

export type NodeChildren = {
  [name: string]: INode<any>
}

export type IDefault<T> = (value?: T) => T | undefined
export type ITransform<T> = (value: T) => any
export type IEnable = (path: Path) => boolean
export type IForce = () => boolean

export interface NodeMods<T> {
  default?: IDefault<T>
  transform?: ITransform<T>
  enable?: IEnable
  force?: IForce
}

export abstract class AbstractNode<T> implements INode<T> {
  parent?: INode<any>
  defaultMod: IDefault<T>
  transformMod: ITransform<T>
  enableMod: IEnable
  forceMod: IForce

<<<<<<< HEAD
  constructor(mods?: NodeMods<T>) {
    this.defaultMod = mods?.default ? mods.default : (v) => v
    this.transformMod = mods?.transform ? mods.transform : (v) => v
    this.enableMod = mods?.enable ? mods.enable : () => true
    this.forceMod = mods?.force ? mods.force : () => false
=======
  constructor(def: () => T, mods?: NodeMods<T>) {
    this.defaultMod = mods?.default ?? def
    this.transformMod = mods?.transform ?? ((v: T) => v)
>>>>>>> e686e8e1
  }

  setParent(parent: INode<any>) {
    this.parent = parent
  }

  mounted(el: Element, path: Path, view: TreeView) {
    el.addEventListener('change', evt => {
      this.updateModel(el, path, view.model)
      evt.stopPropagation()
    })
  }

  updateModel(el: Element, path: Path, model: DataModel) {}

  default(value?: T) {
    return this.defaultMod(value)
  }

  transform(path: Path, value: T) {
    if (!this.enabled(path)) return undefined
    if (this.force()) value = this.default(value)!
    return this.transformMod(value)
  }

  enabled(path: Path, model?: DataModel) {
    if (model) path = path.withModel(model)
    return this.enableMod(path.pop())
  }

  force(): boolean {
    return this.forceMod()
  }

  render(path: Path, value: T, view: TreeView, options?: RenderOptions): string {
    if (!this.enabled(path, view.model)) return ''
    
    const id = view.register(el => {
      this.mounted(el, path, view)
    })
    return `<div data-id="${id}">${this.renderRaw(path, value, view, options)}</div>`
  }

  abstract renderRaw(path: Path, value: T, view: TreeView, options?: RenderOptions): string
}<|MERGE_RESOLUTION|>--- conflicted
+++ resolved
@@ -43,17 +43,11 @@
   enableMod: IEnable
   forceMod: IForce
 
-<<<<<<< HEAD
   constructor(mods?: NodeMods<T>) {
-    this.defaultMod = mods?.default ? mods.default : (v) => v
-    this.transformMod = mods?.transform ? mods.transform : (v) => v
-    this.enableMod = mods?.enable ? mods.enable : () => true
-    this.forceMod = mods?.force ? mods.force : () => false
-=======
-  constructor(def: () => T, mods?: NodeMods<T>) {
-    this.defaultMod = mods?.default ?? def
-    this.transformMod = mods?.transform ?? ((v: T) => v)
->>>>>>> e686e8e1
+    this.defaultMod = mods?.default ?? ((v) => v)
+    this.transformMod = mods?.transform ?? ((v) => v)
+    this.enableMod = mods?.enable ?? (() => true)
+    this.forceMod = mods?.force ?? (() => false)
   }
 
   setParent(parent: INode<any>) {
